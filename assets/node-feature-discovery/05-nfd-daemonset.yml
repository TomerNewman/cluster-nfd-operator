apiVersion: apps/v1
kind: DaemonSet
metadata:
  labels:
    app: node-feature-discovery
  name: node-feature-discovery
  namespace: openshift-cluster-nfd-operator
spec:
  selector:
    matchLabels:
      app: node-feature-discovery
  template:
    metadata:
      labels:
        app: node-feature-discovery
    spec:
      hostNetwork: true
      serviceAccount: node-feature-discovery
      containers:
        - env:
          - name: NODE_NAME
            valueFrom:
              fieldRef:
                fieldPath: spec.nodeName
          image: quay.io/zvonkok/node-feature-discovery:v4.0
          name: node-feature-discovery
          command: ["/usr/bin/node-feature-discovery"]
          args:
            - "--sleep-interval=60s"
          volumeMounts:
            - name: host-boot
              mountPath: "/host-boot"
            - name: host-sys
              mountPath: "/host-sys"
            - name: host-os-release
              mountPath: "/host-etc/os-release"
            - name: config
              mountPath: "/etc/kubernetes/node-feature-discovery"
            - name: nfd-hooks
<<<<<<< HEAD
              mountPath: "/etc/kubernetes/node-feature-discovery/source.d"
=======
              mountPath: "/etc/kubernetes/node-feature-discovery/source.d/"
>>>>>>> adbb1b1b
          securityContext:
            privileged: true
      volumes:
        - name: nfd-hooks
          hostPath:
            path: "/opt/lib/node-feature-discovery/source.d"
        - name: host-sys
          hostPath:
            path: "/sys"
        - name: host-os-release
          hostPath:
            path: "/etc/os-release"
        - name: host-boot
          hostPath:
            path: "/boot"
        - name: config
          configMap:
            name: node-feature-discovery
            items:
              - key: node-feature-discovery-conf
                path: node-feature-discovery.conf<|MERGE_RESOLUTION|>--- conflicted
+++ resolved
@@ -37,11 +37,7 @@
             - name: config
               mountPath: "/etc/kubernetes/node-feature-discovery"
             - name: nfd-hooks
-<<<<<<< HEAD
-              mountPath: "/etc/kubernetes/node-feature-discovery/source.d"
-=======
               mountPath: "/etc/kubernetes/node-feature-discovery/source.d/"
->>>>>>> adbb1b1b
           securityContext:
             privileged: true
       volumes:
