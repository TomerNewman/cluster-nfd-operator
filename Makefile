REGISTRY       ?= quay.io
ORG            ?= zvonkok
TAG            ?= $(shell git branch | grep \* | cut -d ' ' -f2)
IMAGE          ?= $(REGISTRY)/$(ORG)/cluster-nfd-operator:$(TAG)
NAMESPACE      ?= openshift-nfd
PULLPOLICY     ?= IfNotPresent
TEMPLATE_CMD    = sed 's+REPLACE_IMAGE+$(IMAGE)+g; s+REPLACE_NAMESPACE+$(NAMESPACE)+g; s+IfNotPresent+$(PULLPOLICY)+'

DEPLOY_OBJECTS  = manifests/0100_namespace.yaml manifests/0200_service_account.yaml manifests/0300_cluster_role.yaml manifests/0400_cluster_role_binding.yaml manifests/0600_operator.yaml
DEPLOY_CRDS     = manifests/0500_crd.yaml
DEPLOY_CRS      = manifests/0700_cr.yaml

PACKAGE=github.com/openshift/cluster-nfd-operator
MAIN_PACKAGE=$(PACKAGE)/cmd/manager

BIN=$(lastword $(subst /, ,$(PACKAGE)))
BINDATA=pkg/manifests/bindata.go

GOFMT_CHECK=$(shell find . -not \( \( -wholename './.*' -o -wholename '*/vendor/*' \) -prune \) -name '*.go' | sort -u | xargs gofmt -s -l)

DOCKERFILE=Dockerfile
IMAGE_TAG=openshift/origin-cluster-nfd-operator
IMAGE_REGISTRY=quay.io

vpath bin/go-bindata $(GOPATH)
GOBINDATA_BIN=bin/go-bindata

ENVVAR=GOOS=linux CGO_ENABLED=0
GOOS=linux
GO_BUILD_RECIPE=GOOS=$(GOOS) go build -mod=vendor -o $(BIN) $(MAIN_PACKAGE)

all: build

build:
	$(GO_BUILD_RECIPE)

test-e2e: 
	@$(TEMPLATE_CMD) manifests/0100_namespace.yaml > manifests/operator-init.yaml
	echo -e "\n---\n" >> manifests/operator-init.yaml
	@$(TEMPLATE_CMD) manifests/0200_service_account.yaml >> manifests/operator-init.yaml
	echo -e "\n---\n" >> manifests/operator-init.yaml
	@$(TEMPLATE_CMD) manifests/0300_cluster_role.yaml >> manifests/operator-init.yaml
	echo -e "\n---\n" >> manifests/operator-init.yaml
	@$(TEMPLATE_CMD) manifests/0600_operator.yaml >> manifests/operator-init.yaml

	go test -v ./test/e2e/... -root $(PWD) -kubeconfig=$(KUBECONFIG) -tags e2e  -globalMan manifests/0500_crd.yaml -namespacedMan manifests/operator-init.yaml 

$(DEPLOY_CRDS):
	@$(TEMPLATE_CMD) $@ | kubectl apply -f -

deploy-crds: $(DEPLOY_CRDS) 
	sleep 1

deploy-objects: deploy-crds
	for obj in $(DEPLOY_OBJECTS); do \
		$(TEMPLATE_CMD) $$obj | kubectl apply -f - ;\
		sleep 1;\
	done	

deploy: deploy-objects
	@$(TEMPLATE_CMD) $(DEPLOY_CRS) | kubectl apply -f -

undeploy:
	for obj in $(DEPLOY_OBJECTS) $(DEPLOY_CRDS) $(DEPLOY_CRS); do \
		$(TEMPLATE_CMD) $$obj | kubectl delete -f - ;\
	done	
<<<<<<< HEAD

	kubectl delete scc nfd-worker

=======
	 ## Delete everything for the operator from the cluster
#	-$(TEMPLATE_CMD) $(DEPLOY_OBJECTS) $(DEPLOY_OPERATOR) $(DEPLOY_CRDS) $(DEPLOY_CRS) | kubectl delete -f -
>>>>>>> 94129722

verify:	verify-gofmt

verify-gofmt:
ifeq (, $(GOFMT_CHECK))
	@echo "verify-gofmt: OK"
else
	@echo "verify-gofmt: ERROR: gofmt failed on the following files:"
	@echo "$(GOFMT_CHECK)"
	@echo ""
	@echo "For details, run: gofmt -d -s $(GOFMT_CHECK)"
	@echo ""
	@exit 1
endif

clean:
	go clean
	rm -f $(BIN)

local-image:
	podman build --no-cache -t $(IMAGE) -f $(DOCKERFILE) .

test:
	go test ./cmd/... ./pkg/... -coverprofile cover.out

local-image-push:
	podman push $(IMAGE) 

.PHONY: all build generate verify verify-gofmt clean local-image local-image-push $(DEPLOY_OBJECTS) $(DEPLOY_OPERATOR) $(DEPLOY_CRDS) $(DEPLOY_CRS)<|MERGE_RESOLUTION|>--- conflicted
+++ resolved
@@ -64,14 +64,8 @@
 	for obj in $(DEPLOY_OBJECTS) $(DEPLOY_CRDS) $(DEPLOY_CRS); do \
 		$(TEMPLATE_CMD) $$obj | kubectl delete -f - ;\
 	done	
-<<<<<<< HEAD
 
 	kubectl delete scc nfd-worker
-
-=======
-	 ## Delete everything for the operator from the cluster
-#	-$(TEMPLATE_CMD) $(DEPLOY_OBJECTS) $(DEPLOY_OPERATOR) $(DEPLOY_CRDS) $(DEPLOY_CRS) | kubectl delete -f -
->>>>>>> 94129722
 
 verify:	verify-gofmt
 
